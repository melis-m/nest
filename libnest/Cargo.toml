--- conflicted
+++ resolved
@@ -8,17 +8,13 @@
 keywords = ["package-manager", "package", "manager", "raven", "nest"]
 categories = ["command-line-utilities", "development-tools", "filesystem", "os"]
 
-<<<<<<< HEAD
-[dependencies]
-toml = "0.4"
-=======
 [badges]
 travis-ci = { repository = "raven-os/nest" }
 maintenance = { status = "actively-developed" }
 
 [dependencies]
+toml = "0.4"
 curl = "0.4.11"
-serde = "1.0.33"
+serde = "1.0.32"
 serde_json = "1.0.11"
-serde_derive = "1.0.33"
->>>>>>> 1c574b30
+serde_derive = "1.0.33"