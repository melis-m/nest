--- conflicted
+++ resolved
@@ -11,16 +11,12 @@
 //!
 //! It also provides a way to load a `Config` from a TOML file.
 
-<<<<<<< HEAD
 extern crate toml;
 
 use std::fs::File;
 use std::io::BufReader;
 use std::io::prelude::Read;
 use std;
-use std::path::{Path, PathBuf};
-=======
->>>>>>> 9134e0e9
 use std::convert::TryFrom;
 use std::path::{Path, PathBuf};
 
